--- conflicted
+++ resolved
@@ -1,30 +1,14 @@
 import asyncio
-<<<<<<< HEAD
-
-import bittensor as bt
-from dotenv import load_dotenv
-from huggingface_hub import HfApi
-=======
 import copy
 import time
 
 import bittensor as bt
 from dotenv import load_dotenv
 from huggingface_hub import HfApi, login as hf_login
->>>>>>> a4479b1f
 import huggingface_hub
 import onnx
 import cancer_ai
 import typing
-<<<<<<< HEAD
-import datetime
-
-from cancer_ai.validator.utils import ModelType, run_command
-from cancer_ai.validator.model_run_manager import ModelRunManager, ModelInfo
-from cancer_ai.validator.dataset_manager import DatasetManager
-from cancer_ai.validator.model_manager import ModelManager
-from cancer_ai.base.miner import BaseMinerNeuron
-=======
 import argparse
 
 from cancer_ai.validator.utils import run_command
@@ -33,33 +17,10 @@
 from cancer_ai.validator.competition_manager import COMPETITION_HANDLER_MAPPING
 
 from cancer_ai.base.miner import BaseNeuron
->>>>>>> a4479b1f
 from cancer_ai.chain_models_store import ChainMinerModel, ChainModelMetadataStore
 from cancer_ai.utils.config import path_config, add_miner_args
 
 
-<<<<<<< HEAD
-class MinerManagerCLI(BaseMinerNeuron):
-    def __init__(self, config=None):
-        super(MinerManagerCLI, self).__init__(config=config)
-        self.metadata_store = ChainModelMetadataStore(subtensor=self.subtensor,
-                                                       subnet_uid=self.config.netuid, wallet=self.wallet)
-        self.hf_api = HfApi()
-
-    # TODO: Dive into BaseNeuron to switch off requirement to implement legacy methods, for now they are mocked.
-    async def forward(
-        self, synapse: cancer_ai.protocol.Dummy
-    ) -> cancer_ai.protocol.Dummy:
-        ...
-
-    async def blacklist(
-        self, synapse: cancer_ai.protocol.Dummy
-    ) -> typing.Tuple[bool, str]:
-        ...
-
-    async def priority(self, synapse: cancer_ai.protocol.Dummy) -> float:
-        ...
-=======
 class MinerManagerCLI:
     def __init__(self, config=None):
 
@@ -75,16 +36,10 @@
     def add_args(cls, parser: argparse.ArgumentParser):
         """Method for injecting miner arguments to the parser."""
         add_miner_args(cls, parser)
->>>>>>> a4479b1f
 
     async def upload_to_hf(self) -> None:
         """Uploads model and code to Hugging Face."""
         bt.logging.info("Uploading model to Hugging Face.")
-<<<<<<< HEAD
-        path = self.hf_api.upload_file(
-            path_or_fileobj=self.config.model_path,
-            path_in_repo=f"{self.config.competition_id}-{self.config.hf_model_name}.onnx",
-=======
         hf_api = HfApi()
         hf_login(token=self.config.hf_token)
 
@@ -94,82 +49,11 @@
         path = hf_api.upload_file(
             path_or_fileobj=self.config.model_path,
             path_in_repo=hf_model_path,
->>>>>>> a4479b1f
             repo_id=self.config.hf_repo_id,
             repo_type="model",
             token=self.config.hf_token,
         )
         bt.logging.info("Uploading code to Hugging Face.")
-<<<<<<< HEAD
-        path = self.hf_api.upload_file(
-            path_or_fileobj=f"{self.config.code_directory}/code.zip",
-            path_in_repo=f"{self.config.competition_id}-{self.config.hf_model_name}.zip",
-            repo_id=self.config.hf_repo_id,
-            repo_type="model",
-            token=self.config.hf_token,
-        )
-
-        bt.logging.info(f"Uploaded model to Hugging Face: {path}")
-
-    @staticmethod
-    def is_onnx_model(model_path: str) -> bool:
-        """Checks if model is an ONNX model."""
-        try:
-            onnx.checker.check_model(model_path)
-        except onnx.checker.ValidationError as e:
-            bt.logging.warning(e)
-            return False
-        return True
-
-    async def evaluate_model(self) -> None:
-        bt.logging.info("Evaluate model mode")
-        run_manager = ModelRunManager(
-            config=self.config, model=ModelInfo(file_path=self.config.model_path)
-        )
-        dataset_manager = DatasetManager(
-            self.config,
-            "safescanai/test_dataset",
-            "skin_melanoma.zip",
-            "dataset",
-        )
-        await dataset_manager.prepare_dataset()
-
-        pred_x, pred_y = await dataset_manager.get_data()
-
-        model_predictions = await run_manager.run(pred_x)
-
-        if self.config.clean_after_run:
-            dataset_manager.delete_dataset()
-
-    async def compress_code(self) -> str:
-        bt.logging.info("Compressing code")
-        out, err = await run_command(
-            f"zip  {self.config.code_directory}/code.zip {self.config.code_directory}/*"
-        )
-        return f"{self.config.code_directory}/code.zip"
-    
-    async def submit_model(self) -> None:
-        # Check if the required model and files are present in hugging face repo
-        filenames = [self.config.hf_model_name + ".onnx", self.config.hf_model_name + ".zip"]
-        for file in filenames:
-            if not huggingface_hub.file_exists(repo_id=self.config.hf_repo_id, filename=file, token=self.config.hf_token):
-                bt.logging.error(f"{file} not found in Hugging Face repo")
-                return
-        bt.logging.info("Model and code found in Hugging Face repo")
-
-        # Push model metadata to chain
-        model_id = ChainMinerModel(hf_repo_id=self.config.hf_repo_id, name=self.config.hf_model_name, date=datetime.datetime.now(), competition_id=self.config.competition_id, block=None)
-        await self.metadata_store.store_model_metadata(model_id)
-        bt.logging.success(f"Successfully pushed model metadata on chain. Model ID: {model_id}")
-
-    async def main(self) -> None:
-        bt.logging(config=self.config)
-
-        if not self.is_onnx_model(self.config.model_path):
-            bt.logging.error("Provided model with --model_type is not in ONNX format")
-            return
-
-=======
         path = hf_api.upload_file(
             path_or_fileobj=f"{self.code_zip_path}",
             path_in_repo=hf_code_path,
@@ -294,7 +178,6 @@
             bt.logging.error("Provided model with is not in ONNX format")
             return
 
->>>>>>> a4479b1f
         match self.config.action:
             case "submit":
                 await self.submit_model()
@@ -308,8 +191,6 @@
 
 
 if __name__ == "__main__":
-<<<<<<< HEAD
-=======
     from types import SimpleNamespace
     config = get_config()
     config = {
@@ -317,7 +198,6 @@
     }
     config = SimpleNamespace( **config)
     set_log_formatting()
->>>>>>> a4479b1f
     load_dotenv()
     cli_manager = MinerManagerCLI()
     asyncio.run(cli_manager.main())